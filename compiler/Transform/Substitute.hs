{-# OPTIONS_GHC -Wall #-}
module Transform.Substitute (subst) where

import Control.Arrow (second, (***))
import SourceSyntax.Expression
import SourceSyntax.Location
import qualified SourceSyntax.Pattern as Pattern
import qualified Data.Set as Set

subst :: String -> Expr -> Expr -> Expr
subst old new expr =
    let f (L s e) = L s (subst old new e) in
    case expr of
      Range e1 e2 -> Range (f e1) (f e2)
      ExplicitList es -> ExplicitList (map f es)
      Binop op e1 e2 -> Binop op (f e1) (f e2)
      Lambda p e
          | Set.member old (Pattern.boundVars p) -> expr
          | otherwise -> Lambda p (f e)
      App e1 e2 -> App (f e1) (f e2)
      MultiIf ps -> MultiIf (map (f *** f) ps)

      Let defs body
          | anyShadow -> expr
          | otherwise -> Let (map substDef defs) (f body)
        where
          substDef (Definition p e t) = Definition p (f e) t
          anyShadow =
              any (Set.member old . Pattern.boundVars) [ p | Definition p _ _ <- defs ]

      Var x -> if x == old then new else expr
      Case e cases -> Case (f e) $ map (second f) cases
      Data name es -> Data name (map f es)
      Access e x -> Access (f e) x
      Remove e x -> Remove (f e) x
      Insert e x v -> Insert (f e) x (f v)
      Modify r fs -> Modify (f r) (map (second f) fs)
      Record fs -> Record (map (second f) fs)
      Literal _ -> expr
      Markdown uid md es -> Markdown uid md (map f es)
<<<<<<< HEAD
      GLShader _ _ _ -> expr
      PortIn name st tt handler -> PortIn name st tt (f handler)
=======
      PortIn name st -> PortIn name st
>>>>>>> b5e73112
      PortOut name st signal -> PortOut name st (f signal)<|MERGE_RESOLUTION|>--- conflicted
+++ resolved
@@ -38,10 +38,6 @@
       Record fs -> Record (map (second f) fs)
       Literal _ -> expr
       Markdown uid md es -> Markdown uid md (map f es)
-<<<<<<< HEAD
       GLShader _ _ _ -> expr
-      PortIn name st tt handler -> PortIn name st tt (f handler)
-=======
       PortIn name st -> PortIn name st
->>>>>>> b5e73112
       PortOut name st signal -> PortOut name st (f signal)