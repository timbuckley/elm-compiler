--- conflicted
+++ resolved
@@ -14,7 +14,6 @@
 import Text.Parsec.Indent
 import qualified Text.Parsec.Token as T
 
-<<<<<<< HEAD
 import AST.Annotation as Annotation
 import AST.Declaration (Assoc)
 import AST.Expression.General
@@ -22,15 +21,6 @@
 import AST.Helpers as Help
 import AST.PrettyPrint
 import qualified AST.Variable as Variable
-=======
-import SourceSyntax.Annotation as Annotation
-import SourceSyntax.Declaration (Assoc)
-import SourceSyntax.Expression
-import SourceSyntax.Helpers as Help
-import SourceSyntax.Literal as Literal
-import SourceSyntax.PrettyPrint
-import SourceSyntax.Variable as Variable
->>>>>>> 8c6e0804
 
 reserveds = [ "if", "then", "else"
             , "case", "of"
